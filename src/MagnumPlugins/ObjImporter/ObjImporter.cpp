--- conflicted
+++ resolved
@@ -135,12 +135,8 @@
 void ObjImporter::doOpenData(Containers::ArrayReference<const char> data) {
     /* Open file in *text* mode (to avoid \r handling) */
     _file.reset(new File);
-<<<<<<< HEAD
     /* GCC 4.5 needs explicit type to avoid ambiguous call */
-    _file->in.reset(new std::istringstream{std::string(reinterpret_cast<const char*>(data.begin()), data.size())});
-=======
-    _file->in.reset(new std::istringstream{{data.begin(), data.size()}});
->>>>>>> 7d6de4ad
+    _file->in.reset(new std::istringstream{std::string(data.begin(), data.size())});
 
     parseMeshNames();
 }
