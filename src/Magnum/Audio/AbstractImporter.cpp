--- conflicted
+++ resolved
@@ -83,12 +83,8 @@
     return doFrequency();
 }
 
-<<<<<<< HEAD
-Containers::Array<unsigned char> AbstractImporter::data() {
+Containers::Array<char> AbstractImporter::data() {
     #ifndef CORRADE_GCC45_COMPATIBILITY
-=======
-Containers::Array<char> AbstractImporter::data() {
->>>>>>> 7d6de4ad
     CORRADE_ASSERT(isOpened(), "Audio::AbstractImporter::data(): no file opened", nullptr);
     #else
     CORRADE_ASSERT(isOpened(), "Audio::AbstractImporter::data(): no file opened", {});
