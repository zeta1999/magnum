--- conflicted
+++ resolved
@@ -59,17 +59,13 @@
 
             Buffer::Format doFormat() const override { return Buffer::Format(); }
             UnsignedInt doFrequency() const override { return {}; }
-<<<<<<< HEAD
-            Corrade::Containers::Array<unsigned char> doData() override {
+            Corrade::Containers::Array<char> doData() override {
                 #ifndef CORRADE_GCC45_COMPATIBILITY
                 return nullptr;
                 #else
                 return {};
                 #endif
             }
-=======
-            Corrade::Containers::Array<char> doData() override { return nullptr; }
->>>>>>> 7d6de4ad
 
             bool opened;
     };
