--- conflicted
+++ resolved
@@ -192,13 +192,8 @@
             NoGeometryShader = 1 << 1
         };
 
-<<<<<<< HEAD
-        /** @brief %Flags */
+        /** @brief Flags */
         typedef Containers::EnumSet<Flag, UnsignedByte> Flags;
-=======
-        /** @brief Flags */
-        typedef Containers::EnumSet<Flag> Flags;
->>>>>>> 7d6de4ad
 
         /**
          * @brief Constructor
