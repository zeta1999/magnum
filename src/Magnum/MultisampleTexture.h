#ifndef Magnum_MultisampleTexture_h
#define Magnum_MultisampleTexture_h
/*
    This file is part of Magnum.

    Copyright © 2010, 2011, 2012, 2013, 2014, 2015
              Vladimír Vondruš <mosra@centrum.cz>

    Permission is hereby granted, free of charge, to any person obtaining a
    copy of this software and associated documentation files (the "Software"),
    to deal in the Software without restriction, including without limitation
    the rights to use, copy, modify, merge, publish, distribute, sublicense,
    and/or sell copies of the Software, and to permit persons to whom the
    Software is furnished to do so, subject to the following conditions:

    The above copyright notice and this permission notice shall be included
    in all copies or substantial portions of the Software.

    THE SOFTWARE IS PROVIDED "AS IS", WITHOUT WARRANTY OF ANY KIND, EXPRESS OR
    IMPLIED, INCLUDING BUT NOT LIMITED TO THE WARRANTIES OF MERCHANTABILITY,
    FITNESS FOR A PARTICULAR PURPOSE AND NONINFRINGEMENT. IN NO EVENT SHALL
    THE AUTHORS OR COPYRIGHT HOLDERS BE LIABLE FOR ANY CLAIM, DAMAGES OR OTHER
    LIABILITY, WHETHER IN AN ACTION OF CONTRACT, TORT OR OTHERWISE, ARISING
    FROM, OUT OF OR IN CONNECTION WITH THE SOFTWARE OR THE USE OR OTHER
    DEALINGS IN THE SOFTWARE.
*/

#ifndef MAGNUM_TARGET_GLES2
/** @file
 * @brief Class @ref Magnum::MultisampleTexture, typedef @ref Magnum::MultisampleTexture2D, @ref Magnum::MultisampleTexture2DArray
 */
#endif

#include "Magnum/AbstractTexture.h"
#include "Magnum/DimensionTraits.h"
#include "Magnum/Math/Vector3.h"

#ifndef MAGNUM_TARGET_GLES2
namespace Magnum {

namespace Implementation {
    template<UnsignedInt> constexpr GLenum multisampleTextureTarget();
    template<> constexpr GLenum multisampleTextureTarget<2>() { return GL_TEXTURE_2D_MULTISAMPLE; }
    #ifndef MAGNUM_TARGET_GLES
    template<> constexpr GLenum multisampleTextureTarget<3>() { return GL_TEXTURE_2D_MULTISAMPLE_ARRAY; }
    #endif

    template<UnsignedInt dimensions> typename DimensionTraits<dimensions, Int>::VectorType maxMultisampleTextureSize();
    template<> MAGNUM_EXPORT Vector2i maxMultisampleTextureSize<2>();
    #ifndef MAGNUM_TARGET_GLES
    template<> MAGNUM_EXPORT Vector3i maxMultisampleTextureSize<3>();
    #endif
}

/**
@brief Multisample texture sample locations

@see @ref MultisampleTexture::setStorage()
*/
enum class MultisampleTextureSampleLocations: GLboolean {
    NotFixed = GL_FALSE,
    Fixed = GL_TRUE
};

/**
@brief Mulitsample texture

Template class for 2D mulitsample texture and 2D multisample texture array.
Used only from shaders for manual multisample resolve and other operations. See
also @ref AbstractTexture documentation for more information.

## Usage

As multisample textures have no sampler state, the only thing you need is to
set storage:
@code
MultisampleTexture2D texture;
texture.setStorage(16, TextureFormat::RGBA8, {1024, 1024});
@endcode

In shader, the texture is used via `sampler2DMS`/`sampler2DMSArray`,
`isampler2DMS`/`isampler2DMSArray` or `usampler2DMS`/`usampler2DMSArray`. See
@ref AbstractShaderProgram documentation for more information about usage in
shaders.

@see @ref MultisampleTexture2D, @ref MultisampleTexture2DArray, @ref Texture,
    @ref TextureArray, @ref CubeMapTexture, @ref CubeMapTextureArray,
    @ref RectangleTexture, @ref BufferTexture
@requires_gl32 Extension @extension{ARB,texture_multisample}
@requires_gles31 Multisample textures are not available in OpenGL ES 3.0 and
    older.
@requires_gl 2D array multisample textures are not available in OpenGL ES, only
    2D ones.
 */
template<UnsignedInt dimensions> class MultisampleTexture: public AbstractTexture {
    public:
        static const UnsignedInt Dimensions = dimensions; /**< @brief Texture dimension count */

        /**
         * @brief Max supported multisample texture size
         *
         * The result is cached, repeated queries don't result in repeated
         * OpenGL calls. If neither extension @extension{ARB,texture_multisample}
         * (part of OpenGL 3.2) nor OpenGL ES 3.1 is available, returns zero
         * vector.
         * @see @fn_gl{Get} with @def_gl{MAX_TEXTURE_SIZE} and
         *      @def_gl{MAX_3D_TEXTURE_SIZE}
         */
        static typename DimensionTraits<dimensions, Int>::VectorType maxSize() {
            return Implementation::maxMultisampleTextureSize<dimensions>();
        }

        /**
         * @brief Constructor
         *
         * Creates new OpenGL texture object. If @extension{ARB,direct_state_access}
         * (part of OpenGL 4.5) is not supported, the texture is created on
         * first use.
         * @see @fn_gl{CreateTextures} with @def_gl{TEXTURE_2D_MULTISAMPLE} or
         *      @def_gl{TEXTURE_2D_MULTISAMPLE_ARRAY}, eventually
         *      @fn_gl{GenTextures}
         */
        explicit MultisampleTexture(): AbstractTexture(Implementation::multisampleTextureTarget<dimensions>()) {}

        /**
<<<<<<< HEAD
         * @brief %Image size
         *
         * The result is not cached in any way. If
         * @extension{EXT,direct_state_access} is not available, the texture
         * is bound to some texture unit before the operation.
         * @see @fn_gl{ActiveTexture}, @fn_gl{BindTexture} and
         *      @fn_gl{GetTexLevelParameter} or @fn_gl_extension{GetTextureLevelParameter,EXT,direct_state_access}
         *      with @def_gl{TEXTURE_WIDTH}, @def_gl{TEXTURE_HEIGHT} or
         *      @def_gl{TEXTURE_DEPTH}
         */
        typename DimensionTraits<dimensions, Int>::VectorType imageSize() {
            return DataHelper<dimensions>::imageSize(*this, _target, 0);
        }

        /**
=======
>>>>>>> 7d6de4ad
         * @brief Set storage
         * @param samples           Sample count
         * @param internalFormat    Internal format
         * @param size              Texture size
         * @param sampleLocations   Whether to use fixed sample locations
         * @return Reference to self (for method chaining)
         *
         * After calling this function the texture is immutable and calling
         * @ref setStorage() again is not allowed.
         *
         * If on OpenGL ES or neither @extension{ARB,direct_state_access} (part
         * of OpenGL 4.5) nor @extension{EXT,direct_state_access} is available,
         * the texture is bound before the operation (if not already). If
         * @extension{ARB,texture_storage_multisample} (part of OpenGL 4.3) is
         * not available, the texture is bound and the feature is emulated
         * using plain @extension{ARB,texture_multisample} functionality.
         * @see @ref maxSize(), @ref maxColorSamples(), @ref maxDepthSamples(),
         *      @ref maxIntegerSamples(), @fn_gl2{TextureStorage2DMultisample,TexStorage2DMultisample} /
         *      @fn_gl2{TextureStorage3DMultisample,TexStorage3DMultisample},
         *      @fn_gl_extension{TextureStorage2DMultisample,EXT,direct_state_access} /
         *      @fn_gl_extension{TextureStorage3DMultisample,EXT,direct_state_access},
         *      eventually @fn_gl{ActiveTexture}, @fn_gl{BindTexture}
         *      and @fn_gl{TexStorage2DMultisample} / @fn_gl{TexStorage3DMultisample}
         *      or @fn_gl{TexImage2DMultisample} / @fn_gl{TexImage3DMultisample}
         * @todoc Remove the workaround when it stops breaking Doxygen layout so badly
         */
        /* The default parameter value was chosen based on discussion in
           ARB_texture_multisample specs (fixed locations is treated as the
           special case) */
        MultisampleTexture<dimensions>& setStorage(Int samples, TextureFormat internalFormat, const typename DimensionTraits<dimensions, Int>::VectorType& size, MultisampleTextureSampleLocations sampleLocations =
            #ifndef DOXYGEN_GENERATING_OUTPUT
            MultisampleTextureSampleLocations::NotFixed
            #else
            NotFixed
            #endif
        ) {
            DataHelper<dimensions>::setStorageMultisample(*this, samples, internalFormat, size, GLboolean(sampleLocations));
            return *this;
        }

        /**
         * @brief Texture image size
         *
         * See @ref Texture::imageSize() for more information.
         * @requires_gles31 Texture image size queries are not available in
         *      OpenGL ES 3.0 and older.
         */
        VectorTypeFor<dimensions, Int> imageSize() {
            return DataHelper<dimensions>::imageSize(*this, 0);
        }

        /**
         * @copybrief Texture::invalidateImage()
         * @return Reference to self (for method chaining)
         *
         * See @ref Texture::invalidateImage() for more information.
         */
        void invalidateImage() { AbstractTexture::invalidateImage(0); }

<<<<<<< HEAD
        /** @copydoc RectangleTexture::invalidateSubImage() */
        void invalidateSubImage(const typename DimensionTraits<dimensions, Int>::VectorType& offset, const typename DimensionTraits<dimensions, Int>::VectorType& size) {
=======
        /**
         * @copybrief Texture::invalidateSubImage()
         * @return Reference to self (for method chaining)
         *
         * See @ref Texture::invalidateSubImage() for more information.
         */
        void invalidateSubImage(const VectorTypeFor<dimensions, Int>& offset, const VectorTypeFor<dimensions, Int>& size) {
>>>>>>> 7d6de4ad
            DataHelper<dimensions>::invalidateSubImage(*this, 0, offset, size);
        }

        /* Overloads to remove WTF-factor from method chaining order */
        #ifndef DOXYGEN_GENERATING_OUTPUT
        MultisampleTexture<dimensions>& setLabel(const std::string& label) {
            AbstractTexture::setLabel(label);
            return *this;
        }
        template<std::size_t size> MultisampleTexture<dimensions>& setLabel(const char(&label)[size]) {
            AbstractTexture::setLabel<size>(label);
            return *this;
        }
        #endif
};

/**
@brief Two-dimensional multisample texture

@requires_gl32 Extension @extension{ARB,texture_multisample}
@requires_gles31 Multisample textures are not available in OpenGL ES 3.0 and
    older.
*/
typedef MultisampleTexture<2> MultisampleTexture2D;

#ifndef MAGNUM_TARGET_GLES
/**
@brief Two-dimensional multisample texture array

@requires_gl32 Extension @extension{ARB,texture_multisample}
@requires_gl Only @ref Magnum::MultisampleTexture2D "MultisampleTexture2D" is
    available in OpenGL ES.
*/
typedef MultisampleTexture<3> MultisampleTexture2DArray;
#endif

}
#else
#error this header is available only on desktop OpenGL build
#endif

#endif<|MERGE_RESOLUTION|>--- conflicted
+++ resolved
@@ -123,24 +123,6 @@
         explicit MultisampleTexture(): AbstractTexture(Implementation::multisampleTextureTarget<dimensions>()) {}
 
         /**
-<<<<<<< HEAD
-         * @brief %Image size
-         *
-         * The result is not cached in any way. If
-         * @extension{EXT,direct_state_access} is not available, the texture
-         * is bound to some texture unit before the operation.
-         * @see @fn_gl{ActiveTexture}, @fn_gl{BindTexture} and
-         *      @fn_gl{GetTexLevelParameter} or @fn_gl_extension{GetTextureLevelParameter,EXT,direct_state_access}
-         *      with @def_gl{TEXTURE_WIDTH}, @def_gl{TEXTURE_HEIGHT} or
-         *      @def_gl{TEXTURE_DEPTH}
-         */
-        typename DimensionTraits<dimensions, Int>::VectorType imageSize() {
-            return DataHelper<dimensions>::imageSize(*this, _target, 0);
-        }
-
-        /**
-=======
->>>>>>> 7d6de4ad
          * @brief Set storage
          * @param samples           Sample count
          * @param internalFormat    Internal format
@@ -188,7 +170,7 @@
          * @requires_gles31 Texture image size queries are not available in
          *      OpenGL ES 3.0 and older.
          */
-        VectorTypeFor<dimensions, Int> imageSize() {
+        typename DimensionTraits<dimensions, Int>::VectorType imageSize() {
             return DataHelper<dimensions>::imageSize(*this, 0);
         }
 
@@ -200,18 +182,13 @@
          */
         void invalidateImage() { AbstractTexture::invalidateImage(0); }
 
-<<<<<<< HEAD
-        /** @copydoc RectangleTexture::invalidateSubImage() */
-        void invalidateSubImage(const typename DimensionTraits<dimensions, Int>::VectorType& offset, const typename DimensionTraits<dimensions, Int>::VectorType& size) {
-=======
         /**
          * @copybrief Texture::invalidateSubImage()
          * @return Reference to self (for method chaining)
          *
          * See @ref Texture::invalidateSubImage() for more information.
          */
-        void invalidateSubImage(const VectorTypeFor<dimensions, Int>& offset, const VectorTypeFor<dimensions, Int>& size) {
->>>>>>> 7d6de4ad
+        void invalidateSubImage(const typename DimensionTraits<dimensions, Int>::VectorType& offset, const typename DimensionTraits<dimensions, Int>::VectorType& size) {
             DataHelper<dimensions>::invalidateSubImage(*this, 0, offset, size);
         }
 
