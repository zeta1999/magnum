--- conflicted
+++ resolved
@@ -62,12 +62,7 @@
         .setHelp("Converts font to raster one of given atlas size.")
         .parse(arguments.argc, arguments.argv);
 
-<<<<<<< HEAD
-    /* GCC 4.5 can't handle {} here (wtf) */
-    createContext(Configuration());
-=======
     createContext();
->>>>>>> a9fe6358
 }
 
 int FontConverter::exec() {
