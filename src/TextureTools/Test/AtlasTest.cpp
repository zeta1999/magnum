--- conflicted
+++ resolved
@@ -48,11 +48,7 @@
 }
 
 void AtlasTest::create() {
-<<<<<<< HEAD
-    std::vector<Rectanglei> atlas = TextureTools::atlas({64, 64}, std::vector<Vector2i>{
-=======
-    std::vector<Range2Di> atlas = TextureTools::atlas({64, 64}, {
->>>>>>> 2c97326d
+    std::vector<Range2Di> atlas = TextureTools::atlas({64, 64}, std::vector<Vector2i>{
         {12, 18},
         {32, 15},
         {23, 25}
@@ -66,11 +62,7 @@
 }
 
 void AtlasTest::createPadding() {
-<<<<<<< HEAD
-    std::vector<Rectanglei> atlas = TextureTools::atlas({64, 64}, std::vector<Vector2i>{
-=======
-    std::vector<Range2Di> atlas = TextureTools::atlas({64, 64}, {
->>>>>>> 2c97326d
+    std::vector<Range2Di> atlas = TextureTools::atlas({64, 64}, std::vector<Vector2i>{
         {8, 16},
         {28, 13},
         {19, 23}
@@ -92,11 +84,7 @@
     std::ostringstream o;
     Error::setOutput(&o);
 
-<<<<<<< HEAD
-    std::vector<Rectanglei> atlas = TextureTools::atlas({64, 32}, std::vector<Vector2i>{
-=======
-    std::vector<Range2Di> atlas = TextureTools::atlas({64, 32}, {
->>>>>>> 2c97326d
+    std::vector<Range2Di> atlas = TextureTools::atlas({64, 32}, std::vector<Vector2i>{
         {8, 16},
         {21, 13},
         {19, 29}
