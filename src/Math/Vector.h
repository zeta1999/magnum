--- conflicted
+++ resolved
@@ -199,33 +199,8 @@
          *
          * @see operator[]()
          */
-<<<<<<< HEAD
-        T* data()
-        #if !defined(CORRADE_GCC47_COMPATIBILITY) && !defined(CORRADE_MSVC2013_COMPATIBILITY)
-        &
-        #endif
-        #ifndef CORRADE_MSVC2013_COMPATIBILITY
-        { return _data; }
-        #else
-        { return _data.data(); }
-        #endif
-
-        /** @overload */
-        constexpr const T* data()
-        #if !defined(CORRADE_GCC47_COMPATIBILITY) && !defined(CORRADE_MSVC2013_COMPATIBILITY)
-        const &
-        #else
-        const
-        #endif
-        #ifndef CORRADE_MSVC2013_COMPATIBILITY
-        { return _data; }
-        #else
-        { return _data.data(); }
-        #endif
-=======
         T* data() { return _data; }
         constexpr const T* data() const { return _data; } /**< @overload */
->>>>>>> a9fe6358
 
         /**
          * @brief Value at given position
